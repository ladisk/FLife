--- conflicted
+++ resolved
@@ -134,20 +134,12 @@
             modified_PSD.append(PSD_i_modified)
         modified_PSD = np.array(modified_PSD)
 
-<<<<<<< HEAD
-        #TODO: Clean up this part
-        if np.__version__>='2.0.0':
-            m0_ref = np.trapezoid(modified_PSD, dx=df)
-        else:
-            m0_ref = np.trapz(modified_PSD, dx=df)
-=======
         if np.__version__>='2.0.0':
             trapezoid = np.trapezoid
         else:
             trapezoid = np.trapz
             
         m0_ref = trapezoid(modified_PSD, dx=df)
->>>>>>> 6270fdb1
         return m0_ref
 
     def get_PDF(self, s):
