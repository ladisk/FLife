--- conflicted
+++ resolved
@@ -198,11 +198,6 @@
                     
             d = (m_p/C) * m0**(0.5*k) * ( w * a**(-k/b) * gamma(1.0+k/b) +\
                     (1.0-w) * 2**(0.5*k) * gamma(1.0+0.5*k) )
-<<<<<<< HEAD
-    
-        T = 1.0/d
-=======
 
         T = float(1.0/d)
->>>>>>> 6270fdb1
         return T