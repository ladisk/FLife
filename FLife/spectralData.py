--- conflicted
+++ resolved
@@ -407,14 +407,6 @@
 
         f = psd[:, 0]
         p = psd[:, 1]
-<<<<<<< HEAD
-
-        #TODO: Clean up this part
-        if np.__version__>='2.0.0':
-            return np.trapezoid((2*np.pi*f)**i * p, f)
-        else:
-            return np.trapz((2*np.pi*f)**i * p, f)
-=======
         
         if np.__version__>='2.0.0':
             trapezoid = np.trapezoid
@@ -422,7 +414,6 @@
             trapezoid = np.trapz
         
         return trapezoid((2*np.pi*f)**i * p, f)
->>>>>>> 6270fdb1
 
 
     def get_spectral_moments(self, PSD_splitting=None, moments=[0,1,2,3,4]):
